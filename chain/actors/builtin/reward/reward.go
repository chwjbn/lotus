--- conflicted
+++ resolved
@@ -67,12 +67,9 @@
 	case builtin4.RewardActorCodeID:
 		return load4(store, act.Head)
 
-<<<<<<< HEAD
 	case builtin5.RewardActorCodeID:
 		return load5(store, act.Head)
 
-=======
->>>>>>> 62678325
 	}
 	return nil, xerrors.Errorf("unknown actor code %s", act.Code)
 }
@@ -92,6 +89,9 @@
 	case actors.Version4:
 		return make4(store, currRealizedPower)
 
+	case actors.Version5:
+		return make5(store, currRealizedPower)
+
 	}
 	return nil, xerrors.Errorf("unknown actor version %d", av)
 }
@@ -110,6 +110,9 @@
 
 	case actors.Version4:
 		return builtin4.RewardActorCodeID, nil
+
+	case actors.Version5:
+		return builtin5.RewardActorCodeID, nil
 
 	}
 
