--- conflicted
+++ resolved
@@ -453,10 +453,7 @@
     steps:
       - install-deps
       - prepare
-<<<<<<< HEAD
       - run: go install golang.org/x/tools/cmd/goimports
-=======
->>>>>>> 3ac33961
       - run: zcat build/openrpc/full.json.gz | jq > ../pre-openrpc-full
       - run: zcat build/openrpc/miner.json.gz | jq > ../pre-openrpc-miner
       - run: zcat build/openrpc/worker.json.gz | jq > ../pre-openrpc-worker
@@ -772,44 +769,28 @@
           filters:
             tags:
               only:
-<<<<<<< HEAD
-                - /^v\d+\.\d+\.\d+$/
-=======
-                - /^v\d+\.\d+\.\d+(-rc\d+)?$/
->>>>>>> 3ac33961
+                - /^v\d+\.\d+\.\d+(-rc\d+)?$/
       - build-ntwk-calibration:
           requires:
             - test-short
           filters:
             tags:
               only:
-<<<<<<< HEAD
-                - /^v\d+\.\d+\.\d+$/
-=======
-                - /^v\d+\.\d+\.\d+(-rc\d+)?$/
->>>>>>> 3ac33961
+                - /^v\d+\.\d+\.\d+(-rc\d+)?$/
       - build-ntwk-butterfly:
           requires:
             - test-short
           filters:
             tags:
               only:
-<<<<<<< HEAD
-                - /^v\d+\.\d+\.\d+$/
-=======
-                - /^v\d+\.\d+\.\d+(-rc\d+)?$/
->>>>>>> 3ac33961
+                - /^v\d+\.\d+\.\d+(-rc\d+)?$/
       - build-ntwk-nerpa:
           requires:
             - test-short
           filters:
             tags:
               only:
-<<<<<<< HEAD
-                - /^v\d+\.\d+\.\d+$/
-=======
-                - /^v\d+\.\d+\.\d+(-rc\d+)?$/
->>>>>>> 3ac33961
+                - /^v\d+\.\d+\.\d+(-rc\d+)?$/
       - build-lotus-soup
       - build-macos:
           requires:
@@ -846,11 +827,7 @@
                 - /.*/
             tags:
               only:
-<<<<<<< HEAD
-                - /^v\d+\.\d+\.\d+$/
-=======
-                - /^v\d+\.\d+\.\d+(-rc\d+)?$/
->>>>>>> 3ac33961
+                - /^v\d+\.\d+\.\d+(-rc\d+)?$/
       - publish-packer-calibrationnet:
           requires:
             - build-ntwk-calibration
@@ -860,11 +837,7 @@
                 - /.*/
             tags:
               only:
-<<<<<<< HEAD
-                - /^v\d+\.\d+\.\d+$/
-=======
-                - /^v\d+\.\d+\.\d+(-rc\d+)?$/
->>>>>>> 3ac33961
+                - /^v\d+\.\d+\.\d+(-rc\d+)?$/
       - publish-packer-butterflynet:
           requires:
             - build-ntwk-butterfly
@@ -874,11 +847,7 @@
                 - /.*/
             tags:
               only:
-<<<<<<< HEAD
-                - /^v\d+\.\d+\.\d+$/
-=======
-                - /^v\d+\.\d+\.\d+(-rc\d+)?$/
->>>>>>> 3ac33961
+                - /^v\d+\.\d+\.\d+(-rc\d+)?$/
       - publish-packer-nerpanet:
           requires:
             - build-ntwk-nerpa
@@ -888,8 +857,4 @@
                 - /.*/
             tags:
               only:
-<<<<<<< HEAD
-                - /^v\d+\.\d+\.\d+$/
-=======
-                - /^v\d+\.\d+\.\d+(-rc\d+)?$/
->>>>>>> 3ac33961
+                - /^v\d+\.\d+\.\d+(-rc\d+)?$/