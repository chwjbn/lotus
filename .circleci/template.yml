--- conflicted
+++ resolved
@@ -50,14 +50,14 @@
           condition: <<parameters.darwin>>
           steps:
             - run:
-               name: Install Go
-               command: |
-                 curl https://dl.google.com/go/go1.17.9.darwin-amd64.pkg -o /tmp/go.pkg && \
-                 sudo installer -pkg /tmp/go.pkg -target /
+                name: Install Go
+                command: |
+                  curl https://dl.google.com/go/go1.17.9.darwin-amd64.pkg -o /tmp/go.pkg && \
+                  sudo installer -pkg /tmp/go.pkg -target /
             - run:
                 name: Export Go
                 command: |
-                 echo 'export GOPATH="${HOME}/go"' >> $BASH_ENV
+                  echo 'export GOPATH="${HOME}/go"' >> $BASH_ENV
             - run: go version
             - run:
                 name: Install pkg-config, goreleaser, and sha512sum
@@ -546,13 +546,6 @@
         default: false
         description: publish linux binaries?
         type: boolean
-<<<<<<< HEAD
-=======
-      darwin:
-        default: false
-        description: publish darwin binaries?
-        type: boolean
->>>>>>> 2830429a
       appimage:
         default: false
         description: publish appimage binaries?
@@ -573,14 +566,6 @@
             - run: ./scripts/build-arch-bundle.sh linux
             - run: ./scripts/publish-arch-release.sh linux
       - when:
-<<<<<<< HEAD
-=======
-          condition: << parameters.darwin>>
-          steps:
-            - run: ./scripts/build-arch-bundle.sh darwin
-            - run: ./scripts/publish-arch-release.sh darwin
-      - when:
->>>>>>> 2830429a
           condition: << parameters.appimage >>
           steps:
             - run: ./scripts/build-appimage-bundle.sh
@@ -606,7 +591,6 @@
           name: Install snapcraft
           command: sudo snap install snapcraft --classic
       - run:
-<<<<<<< HEAD
           name: Build << parameters.snap-name >> snap
           command: |
             if [ "<< parameters.snap-name >>" != 'lotus-filecoin' ]; then
@@ -615,10 +599,6 @@
             fi
 
             snapcraft --use-lxd --debug
-=======
-          name: build snap
-          command: snapcraft --use-lxd
->>>>>>> 2830429a
       - run:
           name: Publish snap to << parameters.channel >> channel
           shell: /bin/bash -o pipefail
@@ -889,17 +869,10 @@
               only:
                 - /^v\d+\.\d+\.\d+(-rc\d+)?$/
       - publish:
-<<<<<<< HEAD
           name: publish-linux
           linux: true
           requires:
             - build-linux
-=======
-          name: publish-macos
-          darwin: true
-          requires:
-            - build-macos
->>>>>>> 2830429a
           filters:
             branches:
               ignore:
@@ -908,21 +881,6 @@
               only:
                 - /^v\d+\.\d+\.\d+(-rc\d+)?$/
       - publish:
-<<<<<<< HEAD
-=======
-          name: publish-linux
-          linux: true
-          requires:
-            - build-linux
-          filters:
-            branches:
-              ignore:
-                - /.*/
-            tags:
-              only:
-                - /^v\d+\.\d+\.\d+(-rc\d+)?$/
-      - publish:
->>>>>>> 2830429a
           name: publish-appimage
           appimage: true
           requires:
