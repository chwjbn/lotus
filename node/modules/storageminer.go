--- conflicted
+++ resolved
@@ -909,13 +909,10 @@
 		AlwaysKeepUnsealedCopy:    cfg.Sealing.AlwaysKeepUnsealedCopy,
 		FinalizeEarly:             cfg.Sealing.FinalizeEarly,
 
-<<<<<<< HEAD
-=======
 		CollateralFromMinerBalance: cfg.Sealing.CollateralFromMinerBalance,
 		AvailableBalanceBuffer:     types.BigInt(cfg.Sealing.AvailableBalanceBuffer),
 		DisableCollateralFallback:  cfg.Sealing.DisableCollateralFallback,
 
->>>>>>> 90c8891f
 		BatchPreCommits:     cfg.Sealing.BatchPreCommits,
 		MaxPreCommitBatch:   cfg.Sealing.MaxPreCommitBatch,
 		PreCommitBatchWait:  time.Duration(cfg.Sealing.PreCommitBatchWait),
