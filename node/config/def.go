--- conflicted
+++ resolved
@@ -98,7 +98,7 @@
 				HotStoreFullGCFrequency: 20,
 			},
 		},
-<<<<<<< HEAD
+		Cluster: *DefaultUserRaftConfig(),
 		ActorEvent: ActorEventConfig{
 			EnableRealTimeFilterAPI: false,
 			EnableHistoricFilterAPI: false,
@@ -107,9 +107,6 @@
 			MaxFilterResults:        10000,
 			MaxFilterHeightRange:    2880, // conservative limit of one day
 		},
-=======
-		Cluster: *DefaultUserRaftConfig(),
->>>>>>> 8504401d
 	}
 }
 
