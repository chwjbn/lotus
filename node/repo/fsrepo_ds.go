--- conflicted
+++ resolved
@@ -16,15 +16,6 @@
 
 type dsCtor func(path string, readonly bool) (datastore.Batching, error)
 
-func ChainBadgerOptions() badger.Options {
-	opts := badger.DefaultOptions
-	opts.GcInterval = 0 // disable GC for chain datastore
-
-	opts.Options = dgbadger.DefaultOptions("").WithTruncate(true).
-		WithValueThreshold(128)
-	return opts
-}
-
 var fsDatastores = map[string]dsCtor{
 	"metadata": levelDs,
 
@@ -34,15 +25,6 @@
 	"client": badgerDs, // client specific
 }
 
-<<<<<<< HEAD
-=======
-func chainBadgerDs(path string, readonly bool) (datastore.Batching, error) {
-	opts := ChainBadgerOptions()
-	opts.ReadOnly = readonly
-	return badger.NewDatastore(path, &opts)
-}
-
->>>>>>> a5c05f87
 func badgerDs(path string, readonly bool) (datastore.Batching, error) {
 	opts := badger.DefaultOptions
 	opts.ReadOnly = readonly
