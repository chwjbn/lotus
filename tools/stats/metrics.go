--- conflicted
+++ resolved
@@ -269,28 +269,7 @@
 	p = NewPoint("chain.power", totalPower.TotalPower.QualityAdjPower.Int64())
 	pl.AddPoint(p)
 
-<<<<<<< HEAD
-	powerActor, err := api.StateGetActor(ctx, builtin.StoragePowerActorAddr, tipset.Key())
-	if err != nil {
-		return err
-	}
-
-	powerRaw, err := api.ChainReadObj(ctx, powerActor.Head)
-	if err != nil {
-		return err
-	}
-
-	var powerActorState power.State
-
-	if err := powerActorState.UnmarshalCBOR(bytes.NewReader(powerRaw)); err != nil {
-		return fmt.Errorf("failed to unmarshal power actor state: %w", err)
-	}
-
-	s := NewApiIpldStore(ctx, api)
-	mp, err := adt.AsMap(s, powerActorState.Claims)
-=======
 	miners, err := api.StateListMiners(ctx, tipset.Key())
->>>>>>> bceb880e
 	if err != nil {
 		return err
 	}
