package splitstore

import (
	"bytes"
	"errors"
	"os"
	"path/filepath"
	"runtime"
	"sync"
	"sync/atomic"
	"time"

	"github.com/ipfs/go-cid"
	ipld "github.com/ipfs/go-ipld-format"
	blocks "github.com/ipfs/go-libipfs/blocks"
	cbg "github.com/whyrusleeping/cbor-gen"
	"go.opencensus.io/stats"
	"golang.org/x/sync/errgroup"
	"golang.org/x/xerrors"

	"github.com/filecoin-project/go-state-types/abi"

	"github.com/filecoin-project/lotus/build"
	"github.com/filecoin-project/lotus/chain/types"
	"github.com/filecoin-project/lotus/metrics"
)

var (
	// CompactionThreshold is the number of epochs that need to have elapsed
	// from the previously compacted epoch to trigger a new compaction.
	//
	//        |················· CompactionThreshold ··················|
	//        |                                             |
	// =======‖≡≡≡≡≡≡≡≡≡≡≡≡≡≡≡≡≡≡≡≡‖------------------------»
	//        |                    |  chain -->             ↑__ current epoch
	//        | archived epochs ___↑
	//                             ↑________ CompactionBoundary
	//
	// === :: cold (already archived)
	// ≡≡≡ :: to be archived in this compaction
	// --- :: hot
	CompactionThreshold = 5 * build.Finality

	// CompactionBoundary is the number of epochs from the current epoch at which
	// we will walk the chain for live objects.
	CompactionBoundary = 4 * build.Finality

	// SyncGapTime is the time delay from a tipset's min timestamp before we decide
	// there is a sync gap
	SyncGapTime = time.Minute

	// SyncWaitTime is the time delay from a tipset's min timestamp before we decide
	// we have synced.
	SyncWaitTime = 30 * time.Second

	// This is a testing flag that should always be true when running a node. itests rely on the rough hack
	// of starting genesis so far in the past that they exercise catchup mining to mine
	// blocks quickly and so disabling syncgap checking is necessary to test compaction
	// without a deep structural improvement of itests.
	CheckSyncGap = true
)

var (
	// used to signal end of walk
	errStopWalk = errors.New("stop walk")
)

const (
	batchSize  = 16384
	cidKeySize = 128
)

func (s *SplitStore) HeadChange(_, apply []*types.TipSet) error {
	s.headChangeMx.Lock()
	defer s.headChangeMx.Unlock()

	// Revert only.
	if len(apply) == 0 {
		return nil
	}

	curTs := apply[len(apply)-1]
	epoch := curTs.Height()

	// NOTE: there is an implicit invariant assumption that HeadChange is invoked
	//       synchronously and no other HeadChange can be invoked while one is in
	//       progress.
	//       this is guaranteed by the chainstore, and it is pervasive in all lotus
	//       -- if that ever changes then all hell will break loose in general and
	//       we will have a rance to protectTipSets here.
	//      Regardless, we put a mutex in HeadChange just to be safe

	if !atomic.CompareAndSwapInt32(&s.compacting, 0, 1) {
		// we are currently compacting
		// 1. Signal sync condition to yield compaction when out of sync and resume when in sync
		timestamp := time.Unix(int64(curTs.MinTimestamp()), 0)
		if CheckSyncGap && time.Since(timestamp) > SyncGapTime {
			/* Chain out of sync */
			if atomic.CompareAndSwapInt32(&s.outOfSync, 0, 1) {
				// transition from in sync to out of sync
				s.chainSyncMx.Lock()
				s.chainSyncFinished = false
				s.chainSyncMx.Unlock()
			}
			// already out of sync, no signaling necessary

		}
		// TODO: ok to use hysteresis with no transitions between 30s and 1m?
		if time.Since(timestamp) < SyncWaitTime {
			/* Chain in sync */
			if atomic.CompareAndSwapInt32(&s.outOfSync, 0, 0) {
				// already in sync, no signaling necessary
			} else {
				// transition from out of sync to in sync
				s.chainSyncMx.Lock()
				s.chainSyncFinished = true
				s.chainSyncCond.Broadcast()
				s.chainSyncMx.Unlock()
			}

		}
		// 2. protect the new tipset(s)
		s.protectTipSets(apply)
		return nil
	}

	// check if we are actually closing first
	if atomic.LoadInt32(&s.closing) == 1 {
		atomic.StoreInt32(&s.compacting, 0)
		return nil
	}

	timestamp := time.Unix(int64(curTs.MinTimestamp()), 0)

	if CheckSyncGap && time.Since(timestamp) > SyncGapTime {
		// don't attempt compaction before we have caught up syncing
		atomic.StoreInt32(&s.compacting, 0)
		return nil
	}

	if s.isNearUpgrade(epoch) {
		// we are near an upgrade epoch, suppress compaction
		atomic.StoreInt32(&s.compacting, 0)
		return nil
	}

	if epoch-s.baseEpoch > CompactionThreshold {
		// it's time to compact -- prepare the transaction and go!
		s.beginTxnProtect()
		s.compactType = hot
		go func() {
			defer atomic.StoreInt32(&s.compacting, 0)
			defer s.endTxnProtect()

			log.Info("compacting splitstore")
			start := time.Now()

			s.compact(curTs)

			log.Infow("compaction done", "took", time.Since(start))
		}()
		// only prune if auto prune is enabled and after at least one compaction
	} else {
		// no compaction necessary
		atomic.StoreInt32(&s.compacting, 0)
	}

	return nil
}

func (s *SplitStore) isNearUpgrade(epoch abi.ChainEpoch) bool {
	for _, upgrade := range s.upgrades {
		if epoch >= upgrade.start && epoch <= upgrade.end {
			return true
		}
	}

	return false
}

// transactionally protect incoming tipsets
func (s *SplitStore) protectTipSets(apply []*types.TipSet) {
	s.txnLk.RLock()

	if !s.txnActive {
		s.txnLk.RUnlock()
		return
	}

	var cids []cid.Cid
	for _, ts := range apply {
		cids = append(cids, ts.Cids()...)
	}

	if len(cids) == 0 {
		s.txnLk.RUnlock()
		return
	}

	// critical section
	if s.txnMarkSet != nil {
		curTs := apply[len(apply)-1]
		timestamp := time.Unix(int64(curTs.MinTimestamp()), 0)
		doSync := time.Since(timestamp) < SyncWaitTime
		go func() {
			// we are holding the txnLk while marking
			// so critical section cannot delete
			if doSync {
				defer func() {
					s.txnSyncMx.Lock()
					defer s.txnSyncMx.Unlock()
					s.txnSync = true
					s.txnSyncCond.Broadcast()
				}()
			}
			defer s.txnLk.RUnlock()
			s.markLiveRefs(cids)

		}()
		return
	}

	s.trackTxnRefMany(cids)
	s.txnLk.RUnlock()
}

func (s *SplitStore) markLiveRefs(cids []cid.Cid) {
	log.Debugf("marking %d live refs", len(cids))
	startMark := time.Now()

	szMarked := new(int64)

	count := new(int32)
	visitor := newConcurrentVisitor()
	walkObject := func(c cid.Cid) (int64, error) {
		return s.walkObjectIncomplete(c, visitor,
			func(c cid.Cid) error {
				if isUnitaryObject(c) {
					return errStopWalk
				}

				visit, err := s.txnMarkSet.Visit(c)
				if err != nil {
					return xerrors.Errorf("error visiting object: %w", err)
				}

				if !visit {
					return errStopWalk
				}

				atomic.AddInt32(count, 1)
				return nil
			},
			func(missing cid.Cid) error {
				log.Warnf("missing object reference %s in %s", missing, c)
				return errStopWalk
			})
	}

	// optimize the common case of single put
	if len(cids) == 1 {
		sz, err := walkObject(cids[0])
		if err != nil {
			log.Errorf("error marking tipset refs: %s", err)
		}
		log.Debugw("marking live refs done", "took", time.Since(startMark), "marked", *count)
		atomic.AddInt64(szMarked, sz)
		return
	}

	workch := make(chan cid.Cid, len(cids))
	for _, c := range cids {
		workch <- c
	}
	close(workch)

	worker := func() error {
		for c := range workch {
			sz, err := walkObject(c)
			if err != nil {
				return err
			}
			atomic.AddInt64(szMarked, sz)
		}

		return nil
	}

	workers := runtime.NumCPU() / 2
	if workers < 2 {
		workers = 2
	}
	if workers > len(cids) {
		workers = len(cids)
	}

	g := new(errgroup.Group)
	for i := 0; i < workers; i++ {
		g.Go(worker)
	}

	if err := g.Wait(); err != nil {
		log.Errorf("error marking tipset refs: %s", err)
	}

	log.Debugw("marking live refs done", "took", time.Since(startMark), "marked", *count, "size marked", *szMarked)
	s.szMarkedLiveRefs += atomic.LoadInt64(szMarked)
}

// transactionally protect a view
func (s *SplitStore) protectView(c cid.Cid) {
	//  the txnLk is held for read
	defer s.txnLk.RUnlock()

	if s.txnActive {
		s.trackTxnRef(c)
	}

	s.txnViewsMx.Lock()
	s.txnViews++
	s.txnViewsMx.Unlock()
}

func (s *SplitStore) viewDone() {
	s.txnViewsMx.Lock()
	defer s.txnViewsMx.Unlock()

	s.txnViews--
	if s.txnViews == 0 && s.txnViewsWaiting {
		s.txnViewsCond.Broadcast()
	}
}

func (s *SplitStore) viewWait() {
	s.txnViewsMx.Lock()
	defer s.txnViewsMx.Unlock()

	s.txnViewsWaiting = true
	for s.txnViews > 0 {
		s.txnViewsCond.Wait()
	}
	s.txnViewsWaiting = false
}

// transactionally protect a reference to an object
func (s *SplitStore) trackTxnRef(c cid.Cid) {
	if !s.txnActive {
		// not compacting
		return
	}

	if isUnitaryObject(c) {
		return
	}

	s.txnRefsMx.Lock()
	s.txnRefs[c] = struct{}{}
	s.txnRefsMx.Unlock()
}

// transactionally protect a batch of references
func (s *SplitStore) trackTxnRefMany(cids []cid.Cid) {
	if !s.txnActive {
		// not compacting
		return
	}

	s.txnRefsMx.Lock()
	defer s.txnRefsMx.Unlock()

	for _, c := range cids {
		if isUnitaryObject(c) {
			continue
		}

		s.txnRefs[c] = struct{}{}
	}

	return
}

// protect all pending transactional references
func (s *SplitStore) protectTxnRefs(markSet MarkSet) error {
	for {
		var txnRefs map[cid.Cid]struct{}

		s.txnRefsMx.Lock()
		if len(s.txnRefs) > 0 {
			txnRefs = s.txnRefs
			s.txnRefs = make(map[cid.Cid]struct{})
		}
		s.txnRefsMx.Unlock()

		if len(txnRefs) == 0 {
			return nil
		}

		log.Infow("protecting transactional references", "refs", len(txnRefs))
		count := 0
		sz := new(int64)
		workch := make(chan cid.Cid, len(txnRefs))
		startProtect := time.Now()

		for c := range txnRefs {
			mark, err := markSet.Has(c)
			if err != nil {
				return xerrors.Errorf("error checking markset: %w", err)
			}

			if mark {
				continue
			}

			workch <- c
			count++
		}
		close(workch)

		if count == 0 {
			return nil
		}

		workers := runtime.NumCPU() / 2
		if workers < 2 {
			workers = 2
		}
		if workers > count {
			workers = count
		}

		worker := func() error {
			for c := range workch {
				szTxn, err := s.doTxnProtect(c, markSet)
				if err != nil {
					return xerrors.Errorf("error protecting transactional references to %s: %w", c, err)
				}
				atomic.AddInt64(sz, szTxn)
			}
			return nil
		}

		g := new(errgroup.Group)
		for i := 0; i < workers; i++ {
			g.Go(worker)
		}

		if err := g.Wait(); err != nil {
			return err
		}
		s.szProtectedTxns += atomic.LoadInt64(sz)
		log.Infow("protecting transactional refs done", "took", time.Since(startProtect), "protected", count, "protected size", sz)
	}
}

// transactionally protect a reference by walking the object and marking.
// concurrent markings are short circuited by checking the markset.
func (s *SplitStore) doTxnProtect(root cid.Cid, markSet MarkSet) (int64, error) {
	if err := s.checkYield(); err != nil {
		return 0, err
	}

	// Note: cold objects are deleted heaviest first, so the consituents of an object
	// cannot be deleted before the object itself.
	return s.walkObjectIncomplete(root, newTmpVisitor(),
		func(c cid.Cid) error {
			if isUnitaryObject(c) {
				return errStopWalk
			}

			visit, err := markSet.Visit(c)
			if err != nil {
				return xerrors.Errorf("error visiting object: %w", err)
			}

			if !visit {
				return errStopWalk
			}

			return nil
		},
		func(c cid.Cid) error {
			if s.txnMissing != nil {
				log.Debugf("missing object reference %s in %s", c, root)
				s.txnRefsMx.Lock()
				s.txnMissing[c] = struct{}{}
				s.txnRefsMx.Unlock()
			}
			return errStopWalk
		})
}

func (s *SplitStore) applyProtectors() error {
	s.mx.Lock()
	defer s.mx.Unlock()

	count := 0
	for _, protect := range s.protectors {
		err := protect(func(c cid.Cid) error {
			s.trackTxnRef(c)
			count++
			return nil
		})

		if err != nil {
			return xerrors.Errorf("error applynig protector: %w", err)
		}
	}

	if count > 0 {
		log.Infof("protected %d references through %d protectors", count, len(s.protectors))
	}

	return nil
}

// --- Compaction ---
// Compaction works transactionally with the following algorithm:
// - We prepare a transaction, whereby all i/o referenced objects through the API are tracked.
// - We walk the chain and mark reachable objects, keeping 4 finalities of state roots and messages and all headers all the way to genesis.
// - Once the chain walk is complete, we begin full transaction protection with concurrent marking; we walk and mark all references created during the chain walk. On the same time, all I/O through the API concurrently marks objects as live references.
// - We collect cold objects by iterating through the hotstore and checking the mark set; if an object is not marked, then it is candidate for purge.
// - When running with a coldstore, we next copy all cold objects to the coldstore.
// - At this point we are ready to begin purging:
//   - We sort cold objects heaviest first, so as to never delete the consituents of a DAG before the DAG itself (which would leave dangling references)
//   - We delete in small batches taking a lock; each batch is checked again for marks, from the concurrent transactional mark, so as to never delete anything live
//
// - We then end the transaction and compact/gc the hotstore.
func (s *SplitStore) compact(curTs *types.TipSet) {
	log.Info("waiting for active views to complete")
	start := time.Now()
	s.viewWait()
	log.Infow("waiting for active views done", "took", time.Since(start))

	start = time.Now()
	err := s.doCompact(curTs)
	took := time.Since(start).Milliseconds()
	stats.Record(s.ctx, metrics.SplitstoreCompactionTimeSeconds.M(float64(took)/1e3))

	if err != nil {
		log.Errorf("COMPACTION ERROR: %s", err)
	}
}

func (s *SplitStore) doCompact(curTs *types.TipSet) error {
	if s.checkpointExists() {
		// this really shouldn't happen, but if it somehow does, it means that the hotstore
		// might be potentially inconsistent; abort compaction and notify the user to intervene.
		return xerrors.Errorf("checkpoint exists; aborting compaction")
	}
	s.clearSizeMeasurements()

	currentEpoch := curTs.Height()
	boundaryEpoch := currentEpoch - CompactionBoundary

	var inclMsgsEpoch abi.ChainEpoch
	inclMsgsRange := abi.ChainEpoch(s.cfg.HotStoreMessageRetention) * build.Finality
	if inclMsgsRange < boundaryEpoch {
		inclMsgsEpoch = boundaryEpoch - inclMsgsRange
	}

	log.Infow("running compaction", "currentEpoch", currentEpoch, "baseEpoch", s.baseEpoch, "boundaryEpoch", boundaryEpoch, "inclMsgsEpoch", inclMsgsEpoch, "compactionIndex", s.compactionIndex)

	markSet, err := s.markSetEnv.New("live", s.markSetSize)
	if err != nil {
		return xerrors.Errorf("error creating mark set: %w", err)
	}
	defer markSet.Close() //nolint:errcheck
	defer s.debug.Flush()

	coldSet, err := s.markSetEnv.New("cold", s.markSetSize)
	if err != nil {
		return xerrors.Errorf("error creating cold mark set: %w", err)
	}
	defer coldSet.Close() //nolint:errcheck

	if err := s.checkYield(); err != nil {
		return err
	}

	// 0. track all protected references at beginning of compaction; anything added later should
	//    be transactionally protected by the write
	log.Info("protecting references with registered protectors")
	err = s.applyProtectors()
	if err != nil {
		return err
	}

	// 1. mark reachable objects by walking the chain from the current epoch; we keep state roots
	//   and messages until the boundary epoch.
	log.Info("marking reachable objects")
	startMark := time.Now()

	count := new(int64)

	coldCount := new(int64)
	fCold := func(c cid.Cid) error {
		// Writes to cold set optimized away in universal and discard mode
		//
		// Nothing gets written to cold store in discard mode so no cold objects to write
		// Everything not marked hot gets written to cold store in universal mode so no need to track cold objects separately
		if s.cfg.DiscardColdBlocks || s.cfg.UniversalColdBlocks {
			return nil
		}

		if isUnitaryObject(c) {
			return errStopWalk
		}

		visit, err := coldSet.Visit(c)
		if err != nil {
			return xerrors.Errorf("error visiting object: %w", err)
		}

		if !visit {
			return errStopWalk
		}

		atomic.AddInt64(coldCount, 1)
		return nil
	}
	fHot := func(c cid.Cid) error {
		if isUnitaryObject(c) {
			return errStopWalk
		}

		visit, err := markSet.Visit(c)
		if err != nil {
			return xerrors.Errorf("error visiting object: %w", err)
		}

		if !visit {
			return errStopWalk
		}

		atomic.AddInt64(count, 1)
		return nil
	}

	err = s.walkChain(curTs, boundaryEpoch, inclMsgsEpoch, &noopVisitor{}, fHot, fCold)
	if err != nil {
		return xerrors.Errorf("error marking: %w", err)
	}

	s.markSetSize = *count + *count>>2 // overestimate a bit

	log.Infow("marking done", "took", time.Since(startMark), "marked", *count)

	if err := s.checkYield(); err != nil {
		return err
	}

	// 1.1 protect transactional refs
	err = s.protectTxnRefs(markSet)
	if err != nil {
		return xerrors.Errorf("error protecting transactional refs: %w", err)
	}

	if err := s.checkYield(); err != nil {
		return err
	}

	// 2. iterate through the hotstore to collect cold objects
	log.Info("collecting cold objects")
	startCollect := time.Now()

	coldw, err := NewColdSetWriter(s.coldSetPath())
	if err != nil {
		return xerrors.Errorf("error creating coldset: %w", err)
	}
	defer coldw.Close() //nolint:errcheck

	purgew, err := NewColdSetWriter(s.discardSetPath())
	if err != nil {
		return xerrors.Errorf("error creating deadset: %w", err)
	}
	defer purgew.Close() //nolint:errcheck

	// some stats for logging
	var hotCnt, coldCnt, purgeCnt int64
	err = s.hot.ForEachKey(func(c cid.Cid) error {
		// was it marked?
		mark, err := markSet.Has(c)
		if err != nil {
			return xerrors.Errorf("error checking mark set for %s: %w", c, err)
		}

		if mark {
			hotCnt++
			return nil
		}

		// it needs to be removed from hot store, mark it as candidate for purge
		if err := purgew.Write(c); err != nil {
			return xerrors.Errorf("error writing cid to purge set: %w", err)
		}
		purgeCnt++

		coldMark, err := coldSet.Has(c)
		if err != nil {
			return xerrors.Errorf("error checking cold mark set for %s: %w", c, err)
		}

		// Discard mode: coldMark == false, s.cfg.UniversalColdBlocks == false, always return here, no writes to cold store
		// Universal mode: coldMark == false, s.cfg.UniversalColdBlocks == true, never stop here, all writes to cold store
		// Otherwise: s.cfg.UniversalColdBlocks == false, if !coldMark stop here and don't write to cold store, if coldMark continue and write to cold store
		if !coldMark && !s.cfg.UniversalColdBlocks { // universal mode means mark everything as cold
			return nil
		}

		// it's cold, mark as candidate for move
		if err := coldw.Write(c); err != nil {
			return xerrors.Errorf("error writing cid to cold set")
		}
		coldCnt++

		return nil
	})
	if err != nil {
		return xerrors.Errorf("error collecting cold objects: %w", err)
	}
	if err := purgew.Close(); err != nil {
		return xerrors.Errorf("erroring closing purgeset: %w", err)
	}
	if err := coldw.Close(); err != nil {
		return xerrors.Errorf("error closing coldset: %w", err)
	}

	log.Infow("cold collection done", "took", time.Since(startCollect))

	log.Infow("compaction stats", "hot", hotCnt, "cold", coldCnt, "purge", purgeCnt)
	s.szKeys = hotCnt * cidKeySize
	stats.Record(s.ctx, metrics.SplitstoreCompactionHot.M(hotCnt))
	stats.Record(s.ctx, metrics.SplitstoreCompactionCold.M(coldCnt))

	if err := s.checkYield(); err != nil {
		return err
	}

	// now that we have collected cold objects, check for missing references from transactional i/o
	// and disable further collection of such references (they will not be acted upon as we can't
	// possibly delete objects we didn't have when we were collecting cold objects)
	s.waitForMissingRefs(markSet)

	if err := s.checkYield(); err != nil {
		return err
	}

	coldr, err := NewColdSetReader(s.coldSetPath())
	if err != nil {
		return xerrors.Errorf("error opening coldset: %w", err)
	}
	defer coldr.Close() //nolint:errcheck

	// 3. copy the cold objects to the coldstore -- if we have one
	if !s.cfg.DiscardColdBlocks {
		log.Info("moving cold objects to the coldstore")
		startMove := time.Now()
		err = s.moveColdBlocks(coldr)
		if err != nil {
			return xerrors.Errorf("error moving cold objects: %w", err)
		}
		log.Infow("moving done", "took", time.Since(startMove))

		if err := s.checkYield(); err != nil {
			return err
		}

		if err := coldr.Reset(); err != nil {
			return xerrors.Errorf("error resetting coldset: %w", err)
		}
	}

	purger, err := NewColdSetReader(s.discardSetPath())
	if err != nil {
		return xerrors.Errorf("error opening coldset: %w", err)
	}
	defer purger.Close() //nolint:errcheck

	// 4. Purge cold objects with checkpointing for recovery.
	// This is the critical section of compaction, whereby any cold object not in the markSet is
	// considered already deleted.
	// We delete cold objects in batches, holding the transaction lock, where we check the markSet
	// again for new references created by the VM.
	// After each batch, we write a checkpoint to disk; if the process is interrupted before completion,
	// the process will continue from the checkpoint in the next recovery.
	if err := s.beginCriticalSection(markSet); err != nil {
		return xerrors.Errorf("error beginning critical section: %w", err)
	}

	if err := s.checkClosing(); err != nil {
		return err
	}

	// wait for the head to catch up so that the current tipset is marked
	s.waitForTxnSync()

	if err := s.checkClosing(); err != nil {
		return err
	}

	checkpoint, err := NewCheckpoint(s.checkpointPath())
	if err != nil {
		return xerrors.Errorf("error creating checkpoint: %w", err)
	}
	defer checkpoint.Close() //nolint:errcheck

	// 5. purge cold objects from the hotstore, taking protected references into account
	log.Info("purging cold objects from the hotstore")
	startPurge := time.Now()
	err = s.purge(purger, checkpoint, markSet)
	if err != nil {
		return xerrors.Errorf("error purging cold objects: %w", err)
	}
	log.Infow("purging cold objects from hotstore done", "took", time.Since(startPurge))
	s.endCriticalSection()
	log.Infow("critical section done", "total protected size", s.szProtectedTxns, "total marked live size", s.szMarkedLiveRefs)

	if err := checkpoint.Close(); err != nil {
		log.Warnf("error closing checkpoint: %s", err)
	}
	if err := os.Remove(s.checkpointPath()); err != nil {
		log.Warnf("error removing checkpoint: %s", err)
	}
	if err := coldr.Close(); err != nil {
		log.Warnf("error closing coldset: %s", err)
	}
	if err := os.Remove(s.coldSetPath()); err != nil {
		log.Warnf("error removing coldset: %s", err)
	}
	if err := os.Remove(s.discardSetPath()); err != nil {
		log.Warnf("error removing discardset: %s", err)
	}

	// we are done; do some housekeeping
	s.endTxnProtect()
	s.gcHotAfterCompaction()

	err = s.setBaseEpoch(boundaryEpoch)
	if err != nil {
		return xerrors.Errorf("error saving base epoch: %w", err)
	}

	err = s.ds.Put(s.ctx, markSetSizeKey, int64ToBytes(s.markSetSize))
	if err != nil {
		return xerrors.Errorf("error saving mark set size: %w", err)
	}

	s.compactionIndex++
	err = s.ds.Put(s.ctx, compactionIndexKey, int64ToBytes(s.compactionIndex))
	if err != nil {
		return xerrors.Errorf("error saving compaction index: %w", err)
	}

	return nil
}

func (s *SplitStore) beginTxnProtect() {
	log.Info("preparing compaction transaction")

	s.txnLk.Lock()
	defer s.txnLk.Unlock()

	s.txnActive = true
	s.txnSync = false
	s.txnRefs = make(map[cid.Cid]struct{})
	s.txnMissing = make(map[cid.Cid]struct{})
}

func (s *SplitStore) beginCriticalSection(markSet MarkSet) error {
	log.Info("beginning critical section")

	// do that once first to get the bulk before the markset is in critical section
	if err := s.protectTxnRefs(markSet); err != nil {
		return xerrors.Errorf("error protecting transactional references: %w", err)
	}

	if err := markSet.BeginCriticalSection(); err != nil {
		return xerrors.Errorf("error beginning critical section for markset: %w", err)
	}

	s.txnLk.Lock()
	defer s.txnLk.Unlock()

	s.txnMarkSet = markSet

	// and do it again while holding the lock to mark references that might have been created
	// in the meantime and avoid races of the type Has->txnRef->enterCS->Get fails because
	// it's not in the markset
	if err := s.protectTxnRefs(markSet); err != nil {
		return xerrors.Errorf("error protecting transactional references: %w", err)
	}

	return nil
}

func (s *SplitStore) waitForTxnSync() {
	log.Info("waiting for sync")
	if !CheckSyncGap {
		log.Warnf("If you see this outside of test it is a serious splitstore issue")
		return
	}
	startWait := time.Now()
	defer func() {
		log.Infow("waiting for sync done", "took", time.Since(startWait))
	}()

	s.txnSyncMx.Lock()
	defer s.txnSyncMx.Unlock()

	for !s.txnSync {
		s.txnSyncCond.Wait()
	}
}

// Block compaction operations if chain sync has fallen behind
func (s *SplitStore) waitForSync() {
	if atomic.LoadInt32(&s.outOfSync) == 0 {
		return
	}
	s.chainSyncMx.Lock()
	defer s.chainSyncMx.Unlock()

	for !s.chainSyncFinished {
		s.chainSyncCond.Wait()
	}
}

// Combined sync and closing check
func (s *SplitStore) checkYield() error {
	s.waitForSync()
	return s.checkClosing()
}

func (s *SplitStore) endTxnProtect() {
	s.txnLk.Lock()
	defer s.txnLk.Unlock()

	if !s.txnActive {
		return
	}

	s.txnActive = false
	s.txnSync = false
	s.txnRefs = nil
	s.txnMissing = nil
	s.txnMarkSet = nil
}

func (s *SplitStore) endCriticalSection() {
	log.Info("ending critical section")

	s.txnLk.Lock()
	defer s.txnLk.Unlock()

	s.txnMarkSet.EndCriticalSection()
	s.txnMarkSet = nil
}

func (s *SplitStore) walkChain(ts *types.TipSet, inclState, inclMsgs abi.ChainEpoch,
	visitor ObjectVisitor, fHot, fCold func(cid.Cid) error) error {
	var walked ObjectVisitor
	var mx sync.Mutex
	// we copy the tipset first into a new slice, which allows us to reuse it in every epoch.
	toWalk := make([]cid.Cid, len(ts.Cids()))
	copy(toWalk, ts.Cids())
	walkCnt := new(int64)
	scanCnt := new(int64)
	szWalk := new(int64)

	tsRef := func(blkCids []cid.Cid) (cid.Cid, error) {
		return types.NewTipSetKey(blkCids...).Cid()
	}

	stopWalk := func(_ cid.Cid) error { return errStopWalk }

	walkBlock := func(c cid.Cid) error {
		visit, err := walked.Visit(c)
		if err != nil {
			return err
		}
		if !visit {
			return nil
		}

		atomic.AddInt64(walkCnt, 1)

		if err := fHot(c); err != nil {
			return err
		}

		var hdr types.BlockHeader
		err = s.view(c, func(data []byte) error {
			return hdr.UnmarshalCBOR(bytes.NewBuffer(data))
		})
		if err != nil {
			return xerrors.Errorf("error unmarshaling block header (cid: %s): %w", c, err)
		}

		// tipset CID references are retained
		pRef, err := tsRef(hdr.Parents)
		if err != nil {
			return xerrors.Errorf("error computing cid reference to parent tipset")
		}
		sz, err := s.walkObjectIncomplete(pRef, visitor, fHot, stopWalk)
		if err != nil {
			return xerrors.Errorf("error walking parent tipset cid reference")
		}
		atomic.AddInt64(szWalk, sz)

		// message are retained if within the inclMsgs boundary
		if hdr.Height >= inclMsgs && hdr.Height > 0 {
			if inclMsgs < inclState {
				// we need to use walkObjectIncomplete here, as messages/receipts may be missing early on if we
				// synced from snapshot and have a long HotStoreMessageRetentionPolicy.
				sz, err := s.walkObjectIncomplete(hdr.Messages, visitor, fHot, stopWalk)
				if err != nil {
					return xerrors.Errorf("error walking messages (cid: %s): %w", hdr.Messages, err)
				}
				atomic.AddInt64(szWalk, sz)

				sz, err = s.walkObjectIncomplete(hdr.ParentMessageReceipts, visitor, fHot, stopWalk)
				if err != nil {
					return xerrors.Errorf("error walking messages receipts (cid: %s): %w", hdr.ParentMessageReceipts, err)
				}
				atomic.AddInt64(szWalk, sz)
			} else {
				sz, err = s.walkObject(hdr.Messages, visitor, fHot)
				if err != nil {
					return xerrors.Errorf("error walking messages (cid: %s): %w", hdr.Messages, err)
				}
				atomic.AddInt64(szWalk, sz)

<<<<<<< HEAD
				if err := s.walkObjectIncomplete(hdr.ParentMessageReceipts, visitor, fHot, stopWalk); err != nil {
=======
				sz, err := s.walkObjectIncomplete(hdr.ParentMessageReceipts, visitor, fHot, stopWalk)
				if err != nil {
>>>>>>> c037d556
					return xerrors.Errorf("error walking message receipts (cid: %s): %w", hdr.ParentMessageReceipts, err)
				}
				atomic.AddInt64(szWalk, sz)
			}
		}

		// messages and receipts outside of inclMsgs are included in the cold store
		if hdr.Height < inclMsgs && hdr.Height > 0 {
			sz, err := s.walkObjectIncomplete(hdr.Messages, visitor, fCold, stopWalk)
			if err != nil {
				return xerrors.Errorf("error walking messages (cid: %s): %w", hdr.Messages, err)
			}
			atomic.AddInt64(szWalk, sz)
			sz, err = s.walkObjectIncomplete(hdr.ParentMessageReceipts, visitor, fCold, stopWalk)
			if err != nil {
				return xerrors.Errorf("error walking messages receipts (cid: %s): %w", hdr.ParentMessageReceipts, err)
			}
			atomic.AddInt64(szWalk, sz)
		}

		// state is only retained if within the inclState boundary, with the exception of genesis
		if hdr.Height >= inclState || hdr.Height == 0 {
			sz, err := s.walkObject(hdr.ParentStateRoot, visitor, fHot)
			if err != nil {
				return xerrors.Errorf("error walking state root (cid: %s): %w", hdr.ParentStateRoot, err)
			}
			atomic.AddInt64(szWalk, sz)
			atomic.AddInt64(scanCnt, 1)
		}

		if hdr.Height > 0 {
			mx.Lock()
			toWalk = append(toWalk, hdr.Parents...)
			mx.Unlock()
		}

		return nil
	}

	// retain ref to chain head
	hRef, err := tsRef(ts.Cids())
	if err != nil {
		return xerrors.Errorf("error computing cid reference to parent tipset")
	}
	sz, err := s.walkObjectIncomplete(hRef, visitor, fHot, stopWalk)
	if err != nil {
		return xerrors.Errorf("error walking parent tipset cid reference")
	}
	atomic.AddInt64(szWalk, sz)

	for len(toWalk) > 0 {
		// walking can take a while, so check this with every opportunity
		if err := s.checkYield(); err != nil {
			return err
		}

		workers := len(toWalk)
		if workers > runtime.NumCPU()/2 {
			workers = runtime.NumCPU() / 2
		}
		if workers < 2 {
			workers = 2
		}

		// the walk is BFS, so we can reset the walked set in every iteration and avoid building up
		// a set that contains all blocks (1M epochs -> 5M blocks -> 200MB worth of memory and growing
		// over time)
		walked = newConcurrentVisitor()
		workch := make(chan cid.Cid, len(toWalk))
		for _, c := range toWalk {
			workch <- c
		}
		close(workch)
		toWalk = toWalk[:0]

		g := new(errgroup.Group)
		for i := 0; i < workers; i++ {
			g.Go(func() error {
				for c := range workch {
					if err := walkBlock(c); err != nil {
						return xerrors.Errorf("error walking block (cid: %s): %w", c, err)
					}
				}
				return nil
			})
		}

		if err := g.Wait(); err != nil {
			return err
		}
	}

	log.Infow("chain walk done", "walked", *walkCnt, "scanned", *scanCnt, "walk size", szWalk)
	s.szWalk = atomic.LoadInt64(szWalk)
	return nil
}

func (s *SplitStore) walkObject(c cid.Cid, visitor ObjectVisitor, f func(cid.Cid) error) (int64, error) {
	var sz int64
	visit, err := visitor.Visit(c)
	if err != nil {
		return 0, xerrors.Errorf("error visiting object: %w", err)
	}

	if !visit {
		return sz, nil
	}

	if err := f(c); err != nil {
		if err == errStopWalk {
			return sz, nil
		}

		return 0, err
	}

	if c.Prefix().Codec != cid.DagCBOR {
		return sz, nil
	}

	// check this before recursing
	if err := s.checkYield(); err != nil {
		return 0, err
	}

	var links []cid.Cid
	err = s.view(c, func(data []byte) error {
		sz += int64(len(data))
		return cbg.ScanForLinks(bytes.NewReader(data), func(c cid.Cid) {
			links = append(links, c)
		})
	})

	if err != nil {
		return 0, xerrors.Errorf("error scanning linked block (cid: %s): %w", c, err)
	}

	for _, c := range links {
		szLink, err := s.walkObject(c, visitor, f)
		if err != nil {
			return 0, xerrors.Errorf("error walking link (cid: %s): %w", c, err)
		}
		sz += szLink
	}

	return sz, nil
}

// like walkObject, but the object may be potentially incomplete (references missing)
func (s *SplitStore) walkObjectIncomplete(c cid.Cid, visitor ObjectVisitor, f, missing func(cid.Cid) error) (int64, error) {
	var sz int64
	visit, err := visitor.Visit(c)
	if err != nil {
		return 0, xerrors.Errorf("error visiting object: %w", err)
	}

	if !visit {
		return sz, nil
	}

	// occurs check -- only for DAGs
	if c.Prefix().Codec == cid.DagCBOR {
		has, err := s.has(c)
		if err != nil {
			return 0, xerrors.Errorf("error occur checking %s: %w", c, err)
		}

		if !has {
			err = missing(c)
			if err == errStopWalk {
				return sz, nil
			}

			return 0, err
		}
	}

	if err := f(c); err != nil {
		if err == errStopWalk {
			return sz, nil
		}

		return 0, err
	}

	if c.Prefix().Codec != cid.DagCBOR {
		return sz, nil
	}

	// check this before recursing
	if err := s.checkYield(); err != nil {
		return sz, err
	}

	var links []cid.Cid
	err = s.view(c, func(data []byte) error {
		sz += int64(len(data))
		return cbg.ScanForLinks(bytes.NewReader(data), func(c cid.Cid) {
			links = append(links, c)
		})
	})

	if err != nil {
		return 0, xerrors.Errorf("error scanning linked block (cid: %s): %w", c, err)
	}

	for _, c := range links {
		szLink, err := s.walkObjectIncomplete(c, visitor, f, missing)
		if err != nil {
			return 0, xerrors.Errorf("error walking link (cid: %s): %w", c, err)
		}
		sz += szLink
	}

	return sz, nil
}

// internal version used during compaction and related operations
func (s *SplitStore) view(c cid.Cid, cb func([]byte) error) error {
	if isIdentiyCid(c) {
		data, err := decodeIdentityCid(c)
		if err != nil {
			return err
		}

		return cb(data)
	}

	err := s.hot.View(s.ctx, c, cb)
	if ipld.IsNotFound(err) {
		return s.cold.View(s.ctx, c, cb)
	}
	return err
}

func (s *SplitStore) has(c cid.Cid) (bool, error) {
	if isIdentiyCid(c) {
		return true, nil
	}

	has, err := s.hot.Has(s.ctx, c)

	if has || err != nil {
		return has, err
	}

	return s.cold.Has(s.ctx, c)
}

func (s *SplitStore) get(c cid.Cid) (blocks.Block, error) {
	blk, err := s.hot.Get(s.ctx, c)
	switch {
	case err == nil:
		return blk, nil
	case ipld.IsNotFound(err):
		return s.cold.Get(s.ctx, c)
	default:
		return nil, err
	}
}

func (s *SplitStore) getSize(c cid.Cid) (int, error) {
	sz, err := s.hot.GetSize(s.ctx, c)
	switch {
	case err == nil:
		return sz, nil
	case ipld.IsNotFound(err):
		return s.cold.GetSize(s.ctx, c)
	default:
		return 0, err
	}
}

func (s *SplitStore) moveColdBlocks(coldr *ColdSetReader) error {
	batch := make([]blocks.Block, 0, batchSize)

	err := coldr.ForEach(func(c cid.Cid) error {
		if err := s.checkYield(); err != nil {
			return err
		}
		blk, err := s.hot.Get(s.ctx, c)
		if err != nil {
			if ipld.IsNotFound(err) {
				log.Warnf("hotstore missing block %s", c)
				return nil
			}

			return xerrors.Errorf("error retrieving block %s from hotstore: %w", c, err)
		}

		batch = append(batch, blk)
		if len(batch) == batchSize {
			err = s.cold.PutMany(s.ctx, batch)
			if err != nil {
				return xerrors.Errorf("error putting batch to coldstore: %w", err)
			}
			batch = batch[:0]

		}

		return nil
	})

	if err != nil {
		return xerrors.Errorf("error iterating coldset: %w", err)
	}

	if len(batch) > 0 {
		err := s.cold.PutMany(s.ctx, batch)
		if err != nil {
			return xerrors.Errorf("error putting batch to coldstore: %w", err)
		}
	}

	return nil
}

func (s *SplitStore) purge(coldr *ColdSetReader, checkpoint *Checkpoint, markSet MarkSet) error {
	batch := make([]cid.Cid, 0, batchSize)
	deadCids := make([]cid.Cid, 0, batchSize)

	var purgeCnt, liveCnt int
	defer func() {
		log.Infow("purged cold objects", "purged", purgeCnt, "live", liveCnt)
	}()

	deleteBatch := func() error {
		pc, lc, err := s.purgeBatch(batch, deadCids, checkpoint, markSet)

		purgeCnt += pc
		liveCnt += lc
		batch = batch[:0]

		return err
	}

	err := coldr.ForEach(func(c cid.Cid) error {
		batch = append(batch, c)
		if len(batch) == batchSize {
			return deleteBatch()
		}

		return nil
	})

	if err != nil {
		return err
	}

	if len(batch) > 0 {
		return deleteBatch()
	}

	return nil
}

func (s *SplitStore) purgeBatch(batch, deadCids []cid.Cid, checkpoint *Checkpoint, markSet MarkSet) (purgeCnt int, liveCnt int, err error) {
	if err := s.checkClosing(); err != nil {
		return 0, 0, err
	}

	s.txnLk.Lock()
	defer s.txnLk.Unlock()

	for _, c := range batch {
		has, err := markSet.Has(c)
		if err != nil {
			return 0, 0, xerrors.Errorf("error checking markset for liveness: %w", err)
		}

		if has {
			liveCnt++
			continue
		}

		deadCids = append(deadCids, c)
	}

	if len(deadCids) == 0 {
		if err := checkpoint.Set(batch[len(batch)-1]); err != nil {
			return 0, 0, xerrors.Errorf("error setting checkpoint: %w", err)
		}

		return 0, liveCnt, nil
	}

	switch s.compactType {
	case hot:
		if err := s.hot.DeleteMany(s.ctx, deadCids); err != nil {
			return 0, liveCnt, xerrors.Errorf("error purging cold objects: %w", err)
		}
	case cold:
		if err := s.cold.DeleteMany(s.ctx, deadCids); err != nil {
			return 0, liveCnt, xerrors.Errorf("error purging dead objects: %w", err)
		}
	default:
		return 0, liveCnt, xerrors.Errorf("invalid compaction type %d, only hot and cold allowed for critical section", s.compactType)
	}

	s.debug.LogDelete(deadCids)
	purgeCnt = len(deadCids)

	if err := checkpoint.Set(batch[len(batch)-1]); err != nil {
		return purgeCnt, liveCnt, xerrors.Errorf("error setting checkpoint: %w", err)
	}

	return purgeCnt, liveCnt, nil
}

func (s *SplitStore) coldSetPath() string {
	return filepath.Join(s.path, "coldset")
}

func (s *SplitStore) discardSetPath() string {
	return filepath.Join(s.path, "deadset")
}

func (s *SplitStore) checkpointPath() string {
	return filepath.Join(s.path, "checkpoint")
}

func (s *SplitStore) pruneCheckpointPath() string {
	return filepath.Join(s.path, "prune-checkpoint")
}

func (s *SplitStore) checkpointExists() bool {
	_, err := os.Stat(s.checkpointPath())
	return err == nil
}

func (s *SplitStore) pruneCheckpointExists() bool {
	_, err := os.Stat(s.pruneCheckpointPath())
	return err == nil
}

func (s *SplitStore) completeCompaction() error {
	checkpoint, last, err := OpenCheckpoint(s.checkpointPath())
	if err != nil {
		return xerrors.Errorf("error opening checkpoint: %w", err)
	}
	defer checkpoint.Close() //nolint:errcheck

	coldr, err := NewColdSetReader(s.coldSetPath())
	if err != nil {
		return xerrors.Errorf("error opening coldset: %w", err)
	}
	defer coldr.Close() //nolint:errcheck

	markSet, err := s.markSetEnv.Recover("live")
	if err != nil {
		return xerrors.Errorf("error recovering markset: %w", err)
	}
	defer markSet.Close() //nolint:errcheck

	// PURGE
	s.compactType = hot
	log.Info("purging cold objects from the hotstore")
	startPurge := time.Now()
	err = s.completePurge(coldr, checkpoint, last, markSet)
	if err != nil {
		return xerrors.Errorf("error purging cold objects: %w", err)
	}
	log.Infow("purging cold objects from hotstore done", "took", time.Since(startPurge))

	markSet.EndCriticalSection()

	if err := checkpoint.Close(); err != nil {
		log.Warnf("error closing checkpoint: %s", err)
	}
	if err := os.Remove(s.checkpointPath()); err != nil {
		log.Warnf("error removing checkpoint: %s", err)
	}
	if err := coldr.Close(); err != nil {
		log.Warnf("error closing coldset: %s", err)
	}
	if err := os.Remove(s.coldSetPath()); err != nil {
		log.Warnf("error removing coldset: %s", err)
	}
	s.compactType = none

	// Note: at this point we can start the splitstore; base epoch is not
	//       incremented here so a compaction should run on the first head
	//       change, which will trigger gc on the hotstore.
	//       We don't mind the second (back-to-back) compaction as the head will
	//       have advanced during marking and coldset accumulation.
	return nil
}

func (s *SplitStore) completePurge(coldr *ColdSetReader, checkpoint *Checkpoint, start cid.Cid, markSet MarkSet) error {
	if !start.Defined() {
		return s.purge(coldr, checkpoint, markSet)
	}

	seeking := true
	batch := make([]cid.Cid, 0, batchSize)
	deadCids := make([]cid.Cid, 0, batchSize)

	var purgeCnt, liveCnt int
	defer func() {
		log.Infow("purged cold objects", "purged", purgeCnt, "live", liveCnt)
	}()

	deleteBatch := func() error {
		pc, lc, err := s.purgeBatch(batch, deadCids, checkpoint, markSet)

		purgeCnt += pc
		liveCnt += lc
		batch = batch[:0]

		return err
	}

	err := coldr.ForEach(func(c cid.Cid) error {
		if seeking {
			if start.Equals(c) {
				seeking = false
			}

			return nil
		}

		batch = append(batch, c)
		if len(batch) == batchSize {
			return deleteBatch()
		}

		return nil
	})

	if err != nil {
		return err
	}

	if len(batch) > 0 {
		return deleteBatch()
	}

	return nil
}

func (s *SplitStore) clearSizeMeasurements() {
	s.szKeys = 0
	s.szMarkedLiveRefs = 0
	s.szProtectedTxns = 0
	s.szWalk = 0
}

// I really don't like having this code, but we seem to have some occasional DAG references with
// missing constituents. During testing in mainnet *some* of these references *sometimes* appeared
// after a little bit.
// We need to figure out where they are coming from and eliminate that vector, but until then we
// have this gem[TM].
// My best guess is that they are parent message receipts or yet to be computed state roots; magik
// thinks the cause may be block validation.
func (s *SplitStore) waitForMissingRefs(markSet MarkSet) {
	s.txnLk.Lock()
	missing := s.txnMissing
	s.txnMissing = nil
	s.txnLk.Unlock()

	if len(missing) == 0 {
		return
	}

	log.Info("waiting for missing references")
	start := time.Now()
	count := 0
	defer func() {
		log.Infow("waiting for missing references done", "took", time.Since(start), "marked", count)
	}()

	for i := 0; i < 3 && len(missing) > 0; i++ {
		if err := s.checkClosing(); err != nil {
			return
		}

		wait := time.Duration(i) * time.Minute
		log.Infof("retrying for %d missing references in %s (attempt: %d)", len(missing), wait, i+1)
		if wait > 0 {
			time.Sleep(wait)
		}

		towalk := missing
		visitor := newTmpVisitor()
		missing = make(map[cid.Cid]struct{})

		for c := range towalk {
			_, err := s.walkObjectIncomplete(c, visitor,
				func(c cid.Cid) error {
					if isUnitaryObject(c) {
						return errStopWalk
					}

					visit, err := markSet.Visit(c)
					if err != nil {
						return xerrors.Errorf("error visiting object: %w", err)
					}

					if !visit {
						return errStopWalk
					}

					count++
					return nil
				},
				func(c cid.Cid) error {
					missing[c] = struct{}{}
					return errStopWalk
				})

			if err != nil {
				log.Warnf("error marking: %s", err)
			}
		}
	}

	if len(missing) > 0 {
		log.Warnf("still missing %d references", len(missing))
		for c := range missing {
			log.Warnf("unresolved missing reference: %s", c)
		}
	}
}<|MERGE_RESOLUTION|>--- conflicted
+++ resolved
@@ -1030,12 +1030,8 @@
 				}
 				atomic.AddInt64(szWalk, sz)
 
-<<<<<<< HEAD
-				if err := s.walkObjectIncomplete(hdr.ParentMessageReceipts, visitor, fHot, stopWalk); err != nil {
-=======
 				sz, err := s.walkObjectIncomplete(hdr.ParentMessageReceipts, visitor, fHot, stopWalk)
 				if err != nil {
->>>>>>> c037d556
 					return xerrors.Errorf("error walking message receipts (cid: %s): %w", hdr.ParentMessageReceipts, err)
 				}
 				atomic.AddInt64(szWalk, sz)
