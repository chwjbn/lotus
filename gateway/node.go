package gateway

import (
	"context"
	"fmt"
	"time"

	"github.com/ipfs/go-cid"
	"go.opencensus.io/stats"
	"golang.org/x/time/rate"
	"golang.org/x/xerrors"

	"github.com/filecoin-project/go-address"
	"github.com/filecoin-project/go-bitfield"
	"github.com/filecoin-project/go-state-types/abi"
	"github.com/filecoin-project/go-state-types/crypto"
	"github.com/filecoin-project/go-state-types/dline"
	"github.com/filecoin-project/go-state-types/network"
	"github.com/filecoin-project/lotus/api"
	apitypes "github.com/filecoin-project/lotus/api/types"
	"github.com/filecoin-project/lotus/build"
	"github.com/filecoin-project/lotus/chain/actors/builtin/miner"
	"github.com/filecoin-project/lotus/chain/types"
	"github.com/filecoin-project/lotus/lib/sigs"
	_ "github.com/filecoin-project/lotus/lib/sigs/bls"
	_ "github.com/filecoin-project/lotus/lib/sigs/secp"
	"github.com/filecoin-project/lotus/metrics"
	"github.com/filecoin-project/lotus/node/impl/full"
)

const (
	DefaultLookbackCap            = time.Hour * 24
	DefaultStateWaitLookbackLimit = abi.ChainEpoch(20)
	DefaultRateLimitTimeout       = time.Second * 5
	basicRateLimitTokens          = 1
	walletRateLimitTokens         = 1
	chainRateLimitTokens          = 2
	stateRateLimitTokens          = 3
)

// TargetAPI defines the API methods that the Node depends on
// (to make it easy to mock for tests)
type TargetAPI interface {
	Version(context.Context) (api.APIVersion, error)
	ChainGetParentMessages(context.Context, cid.Cid) ([]api.Message, error)
	ChainGetParentReceipts(context.Context, cid.Cid) ([]*types.MessageReceipt, error)
	ChainGetBlockMessages(context.Context, cid.Cid) (*api.BlockMessages, error)
	ChainGetMessage(ctx context.Context, mc cid.Cid) (*types.Message, error)
	ChainGetNode(ctx context.Context, p string) (*api.IpldObject, error)
	ChainGetTipSet(ctx context.Context, tsk types.TipSetKey) (*types.TipSet, error)
	ChainGetTipSetByHeight(ctx context.Context, h abi.ChainEpoch, tsk types.TipSetKey) (*types.TipSet, error)
	ChainGetTipSetAfterHeight(ctx context.Context, h abi.ChainEpoch, tsk types.TipSetKey) (*types.TipSet, error)
	ChainHasObj(context.Context, cid.Cid) (bool, error)
	ChainHead(ctx context.Context) (*types.TipSet, error)
	ChainNotify(context.Context) (<-chan []*api.HeadChange, error)
	ChainGetPath(ctx context.Context, from, to types.TipSetKey) ([]*api.HeadChange, error)
	ChainReadObj(context.Context, cid.Cid) ([]byte, error)
	ChainGetGenesis(context.Context) (*types.TipSet, error)
	GasEstimateMessageGas(ctx context.Context, msg *types.Message, spec *api.MessageSendSpec, tsk types.TipSetKey) (*types.Message, error)
	MpoolPushUntrusted(ctx context.Context, sm *types.SignedMessage) (cid.Cid, error)
	MsigGetAvailableBalance(ctx context.Context, addr address.Address, tsk types.TipSetKey) (types.BigInt, error)
	MsigGetVested(ctx context.Context, addr address.Address, start types.TipSetKey, end types.TipSetKey) (types.BigInt, error)
	MsigGetVestingSchedule(context.Context, address.Address, types.TipSetKey) (api.MsigVesting, error)
	MsigGetPending(ctx context.Context, addr address.Address, ts types.TipSetKey) ([]*api.MsigTransaction, error)
	StateAccountKey(ctx context.Context, addr address.Address, tsk types.TipSetKey) (address.Address, error)
	StateDealProviderCollateralBounds(ctx context.Context, size abi.PaddedPieceSize, verified bool, tsk types.TipSetKey) (api.DealCollateralBounds, error)
	StateGetActor(ctx context.Context, actor address.Address, ts types.TipSetKey) (*types.Actor, error)
	StateLookupID(ctx context.Context, addr address.Address, tsk types.TipSetKey) (address.Address, error)
	StateListMiners(ctx context.Context, tsk types.TipSetKey) ([]address.Address, error)
	StateMarketBalance(ctx context.Context, addr address.Address, tsk types.TipSetKey) (api.MarketBalance, error)
	StateMarketStorageDeal(ctx context.Context, dealId abi.DealID, tsk types.TipSetKey) (*api.MarketDeal, error)
	StateNetworkVersion(context.Context, types.TipSetKey) (network.Version, error)
	StateSearchMsg(ctx context.Context, from types.TipSetKey, msg cid.Cid, limit abi.ChainEpoch, allowReplaced bool) (*api.MsgLookup, error)
	StateWaitMsg(ctx context.Context, cid cid.Cid, confidence uint64, limit abi.ChainEpoch, allowReplaced bool) (*api.MsgLookup, error)
	StateReadState(ctx context.Context, actor address.Address, tsk types.TipSetKey) (*api.ActorState, error)
	StateMinerPower(context.Context, address.Address, types.TipSetKey) (*api.MinerPower, error)
	StateMinerFaults(context.Context, address.Address, types.TipSetKey) (bitfield.BitField, error)
	StateMinerRecoveries(context.Context, address.Address, types.TipSetKey) (bitfield.BitField, error)
	StateMinerInfo(context.Context, address.Address, types.TipSetKey) (api.MinerInfo, error)
	StateMinerDeadlines(context.Context, address.Address, types.TipSetKey) ([]api.Deadline, error)
	StateMinerAvailableBalance(context.Context, address.Address, types.TipSetKey) (types.BigInt, error)
	StateMinerProvingDeadline(context.Context, address.Address, types.TipSetKey) (*dline.Info, error)
	StateCirculatingSupply(context.Context, types.TipSetKey) (abi.TokenAmount, error)
	StateSectorGetInfo(ctx context.Context, maddr address.Address, n abi.SectorNumber, tsk types.TipSetKey) (*miner.SectorOnChainInfo, error)
	StateVerifiedClientStatus(ctx context.Context, addr address.Address, tsk types.TipSetKey) (*abi.StoragePower, error)
	StateVMCirculatingSupplyInternal(context.Context, types.TipSetKey) (api.CirculatingSupply, error)
	WalletBalance(context.Context, address.Address) (types.BigInt, error) //perm:read
}

var _ TargetAPI = *new(api.FullNode) // gateway depends on latest

type Node struct {
	target                 TargetAPI
	lookbackCap            time.Duration
	stateWaitLookbackLimit abi.ChainEpoch
	rateLimiter            *rate.Limiter
	rateLimitTimeout       time.Duration
	errLookback            error
}

var (
	_ api.Gateway         = (*Node)(nil)
	_ full.ChainModuleAPI = (*Node)(nil)
	_ full.GasModuleAPI   = (*Node)(nil)
	_ full.MpoolModuleAPI = (*Node)(nil)
	_ full.StateModuleAPI = (*Node)(nil)
)

// NewNode creates a new gateway node.
func NewNode(api TargetAPI, lookbackCap time.Duration, stateWaitLookbackLimit abi.ChainEpoch, rateLimit int64, rateLimitTimeout time.Duration) *Node {
	var limit rate.Limit
	if rateLimit == 0 {
		limit = rate.Inf
	} else {
		limit = rate.Every(time.Second / time.Duration(rateLimit))
	}
	return &Node{
		target:                 api,
		lookbackCap:            lookbackCap,
		stateWaitLookbackLimit: stateWaitLookbackLimit,
		rateLimiter:            rate.NewLimiter(limit, stateRateLimitTokens),
		rateLimitTimeout:       rateLimitTimeout,
		errLookback:            fmt.Errorf("lookbacks of more than %s are disallowed", lookbackCap),
	}
}

func (gw *Node) checkTipsetKey(ctx context.Context, tsk types.TipSetKey) error {
	if tsk.IsEmpty() {
		return nil
	}

	ts, err := gw.target.ChainGetTipSet(ctx, tsk)
	if err != nil {
		return err
	}

	return gw.checkTipset(ts)
}

func (gw *Node) checkTipset(ts *types.TipSet) error {
	at := time.Unix(int64(ts.Blocks()[0].Timestamp), 0)
	if err := gw.checkTimestamp(at); err != nil {
		return fmt.Errorf("bad tipset: %w", err)
	}
	return nil
}

func (gw *Node) checkTipsetHeight(ts *types.TipSet, h abi.ChainEpoch) error {
	tsBlock := ts.Blocks()[0]
	heightDelta := time.Duration(uint64(tsBlock.Height-h)*build.BlockDelaySecs) * time.Second
	timeAtHeight := time.Unix(int64(tsBlock.Timestamp), 0).Add(-heightDelta)

	if err := gw.checkTimestamp(timeAtHeight); err != nil {
		return fmt.Errorf("bad tipset height: %w", err)
	}
	return nil
}

func (gw *Node) checkTimestamp(at time.Time) error {
	if time.Since(at) > gw.lookbackCap {
		return gw.errLookback
	}
	return nil
}

func (gw *Node) limit(ctx context.Context, tokens int) error {
	ctx2, cancel := context.WithTimeout(ctx, gw.rateLimitTimeout)
	defer cancel()
	if perConnLimiter, ok := ctx2.Value(perConnLimiterKey).(*rate.Limiter); ok {
		err := perConnLimiter.WaitN(ctx2, tokens)
		if err != nil {
			return fmt.Errorf("connection limited. %w", err)
		}
	}

	err := gw.rateLimiter.WaitN(ctx2, tokens)
	if err != nil {
		stats.Record(ctx, metrics.RateLimitCount.M(1))
		return fmt.Errorf("server busy. %w", err)
	}
	return nil
}

func (gw *Node) Discover(ctx context.Context) (apitypes.OpenRPCDocument, error) {
	return build.OpenRPCDiscoverJSON_Gateway(), nil
}

func (gw *Node) Version(ctx context.Context) (api.APIVersion, error) {
	if err := gw.limit(ctx, basicRateLimitTokens); err != nil {
		return api.APIVersion{}, err
	}
	return gw.target.Version(ctx)
}

func (gw *Node) ChainGetParentMessages(ctx context.Context, c cid.Cid) ([]api.Message, error) {
	if err := gw.limit(ctx, chainRateLimitTokens); err != nil {
		return nil, err
	}
	return gw.target.ChainGetParentMessages(ctx, c)
}

func (gw *Node) ChainGetParentReceipts(ctx context.Context, c cid.Cid) ([]*types.MessageReceipt, error) {
	if err := gw.limit(ctx, chainRateLimitTokens); err != nil {
		return nil, err
	}
	return gw.target.ChainGetParentReceipts(ctx, c)
}

func (gw *Node) ChainGetBlockMessages(ctx context.Context, c cid.Cid) (*api.BlockMessages, error) {
	if err := gw.limit(ctx, chainRateLimitTokens); err != nil {
		return nil, err
	}
	return gw.target.ChainGetBlockMessages(ctx, c)
}

func (gw *Node) ChainHasObj(ctx context.Context, c cid.Cid) (bool, error) {
	if err := gw.limit(ctx, chainRateLimitTokens); err != nil {
		return false, err
	}
	return gw.target.ChainHasObj(ctx, c)
}

func (gw *Node) ChainHead(ctx context.Context) (*types.TipSet, error) {
	if err := gw.limit(ctx, chainRateLimitTokens); err != nil {
		return nil, err
	}

	return gw.target.ChainHead(ctx)
}

func (gw *Node) ChainGetMessage(ctx context.Context, mc cid.Cid) (*types.Message, error) {
	if err := gw.limit(ctx, chainRateLimitTokens); err != nil {
		return nil, err
	}
	return gw.target.ChainGetMessage(ctx, mc)
}

func (gw *Node) ChainGetTipSet(ctx context.Context, tsk types.TipSetKey) (*types.TipSet, error) {
	if err := gw.limit(ctx, chainRateLimitTokens); err != nil {
		return nil, err
	}
	return gw.target.ChainGetTipSet(ctx, tsk)
}

func (gw *Node) ChainGetTipSetByHeight(ctx context.Context, h abi.ChainEpoch, tsk types.TipSetKey) (*types.TipSet, error) {
	if err := gw.limit(ctx, chainRateLimitTokens); err != nil {
		return nil, err
	}
	if err := gw.checkTipSetHeight(ctx, h, tsk); err != nil {
		return nil, err
	}
	return gw.target.ChainGetTipSetByHeight(ctx, h, tsk)
}

func (gw *Node) ChainGetTipSetAfterHeight(ctx context.Context, h abi.ChainEpoch, tsk types.TipSetKey) (*types.TipSet, error) {
	if err := gw.limit(ctx, chainRateLimitTokens); err != nil {
		return nil, err
	}
	if err := gw.checkTipSetHeight(ctx, h, tsk); err != nil {
		return nil, err
	}
	return gw.target.ChainGetTipSetAfterHeight(ctx, h, tsk)
}

func (gw *Node) checkTipSetHeight(ctx context.Context, h abi.ChainEpoch, tsk types.TipSetKey) error {
	var ts *types.TipSet
	if tsk.IsEmpty() {
		head, err := gw.target.ChainHead(ctx)
		if err != nil {
			return err
		}
		ts = head
	} else {
		gts, err := gw.target.ChainGetTipSet(ctx, tsk)
		if err != nil {
			return err
		}
		ts = gts
	}

	// Check if the tipset key refers to gw tipset that's too far in the past
	if err := gw.checkTipset(ts); err != nil {
		return err
	}

	// Check if the height is too far in the past
	if err := gw.checkTipsetHeight(ts, h); err != nil {
		return err
	}

	return nil
}

func (gw *Node) ChainGetNode(ctx context.Context, p string) (*api.IpldObject, error) {
	if err := gw.limit(ctx, chainRateLimitTokens); err != nil {
		return nil, err
	}
	return gw.target.ChainGetNode(ctx, p)
}

func (gw *Node) ChainNotify(ctx context.Context) (<-chan []*api.HeadChange, error) {
	if err := gw.limit(ctx, chainRateLimitTokens); err != nil {
		return nil, err
	}
	return gw.target.ChainNotify(ctx)
}

func (gw *Node) ChainGetPath(ctx context.Context, from, to types.TipSetKey) ([]*api.HeadChange, error) {
	if err := gw.limit(ctx, chainRateLimitTokens); err != nil {
		return nil, err
	}
	if err := gw.checkTipsetKey(ctx, from); err != nil {
		return nil, xerrors.Errorf("gateway: checking 'from' tipset: %w", err)
	}
	if err := gw.checkTipsetKey(ctx, to); err != nil {
		return nil, xerrors.Errorf("gateway: checking 'to' tipset: %w", err)
	}
	return gw.target.ChainGetPath(ctx, from, to)
}

func (gw *Node) ChainGetGenesis(ctx context.Context) (*types.TipSet, error) {
	if err := gw.limit(ctx, chainRateLimitTokens); err != nil {
		return nil, err
	}
	return gw.target.ChainGetGenesis(ctx)
}

func (gw *Node) ChainReadObj(ctx context.Context, c cid.Cid) ([]byte, error) {
	if err := gw.limit(ctx, chainRateLimitTokens); err != nil {
		return nil, err
	}
	return gw.target.ChainReadObj(ctx, c)
}

func (gw *Node) GasEstimateMessageGas(ctx context.Context, msg *types.Message, spec *api.MessageSendSpec, tsk types.TipSetKey) (*types.Message, error) {
	if err := gw.limit(ctx, stateRateLimitTokens); err != nil {
		return nil, err
	}
	if err := gw.checkTipsetKey(ctx, tsk); err != nil {
		return nil, err
	}
	return gw.target.GasEstimateMessageGas(ctx, msg, spec, tsk)
}

func (gw *Node) MpoolPush(ctx context.Context, sm *types.SignedMessage) (cid.Cid, error) {
	if err := gw.limit(ctx, stateRateLimitTokens); err != nil {
		return cid.Cid{}, err
	}
	// TODO: additional anti-spam checks
	return gw.target.MpoolPushUntrusted(ctx, sm)
}

func (gw *Node) MsigGetAvailableBalance(ctx context.Context, addr address.Address, tsk types.TipSetKey) (types.BigInt, error) {
	if err := gw.limit(ctx, walletRateLimitTokens); err != nil {
		return types.BigInt{}, err
	}
	if err := gw.checkTipsetKey(ctx, tsk); err != nil {
		return types.NewInt(0), err
	}
	return gw.target.MsigGetAvailableBalance(ctx, addr, tsk)
}

func (gw *Node) MsigGetVested(ctx context.Context, addr address.Address, start types.TipSetKey, end types.TipSetKey) (types.BigInt, error) {
	if err := gw.limit(ctx, walletRateLimitTokens); err != nil {
		return types.BigInt{}, err
	}
	if err := gw.checkTipsetKey(ctx, start); err != nil {
		return types.NewInt(0), err
	}
	if err := gw.checkTipsetKey(ctx, end); err != nil {
		return types.NewInt(0), err
	}
	return gw.target.MsigGetVested(ctx, addr, start, end)
}

func (gw *Node) MsigGetVestingSchedule(ctx context.Context, addr address.Address, tsk types.TipSetKey) (api.MsigVesting, error) {
	if err := gw.limit(ctx, walletRateLimitTokens); err != nil {
		return api.MsigVesting{}, err
	}
	if err := gw.checkTipsetKey(ctx, tsk); err != nil {
		return api.MsigVesting{}, err
	}
	return gw.target.MsigGetVestingSchedule(ctx, addr, tsk)
}

func (gw *Node) MsigGetPending(ctx context.Context, addr address.Address, tsk types.TipSetKey) ([]*api.MsigTransaction, error) {
	if err := gw.limit(ctx, walletRateLimitTokens); err != nil {
		return nil, err
	}
	if err := gw.checkTipsetKey(ctx, tsk); err != nil {
		return nil, err
	}
	return gw.target.MsigGetPending(ctx, addr, tsk)
}

func (gw *Node) StateAccountKey(ctx context.Context, addr address.Address, tsk types.TipSetKey) (address.Address, error) {
	if err := gw.limit(ctx, stateRateLimitTokens); err != nil {
		return address.Address{}, err
	}
	if err := gw.checkTipsetKey(ctx, tsk); err != nil {
		return address.Undef, err
	}
	return gw.target.StateAccountKey(ctx, addr, tsk)
}

func (gw *Node) StateDealProviderCollateralBounds(ctx context.Context, size abi.PaddedPieceSize, verified bool, tsk types.TipSetKey) (api.DealCollateralBounds, error) {
	if err := gw.limit(ctx, stateRateLimitTokens); err != nil {
		return api.DealCollateralBounds{}, err
	}
	if err := gw.checkTipsetKey(ctx, tsk); err != nil {
		return api.DealCollateralBounds{}, err
	}
	return gw.target.StateDealProviderCollateralBounds(ctx, size, verified, tsk)
}

func (gw *Node) StateGetActor(ctx context.Context, actor address.Address, tsk types.TipSetKey) (*types.Actor, error) {
	if err := gw.limit(ctx, stateRateLimitTokens); err != nil {
		return nil, err
	}
	if err := gw.checkTipsetKey(ctx, tsk); err != nil {
		return nil, err
	}
	return gw.target.StateGetActor(ctx, actor, tsk)
}

func (gw *Node) StateListMiners(ctx context.Context, tsk types.TipSetKey) ([]address.Address, error) {
	if err := gw.limit(ctx, stateRateLimitTokens); err != nil {
		return nil, err
	}
	if err := gw.checkTipsetKey(ctx, tsk); err != nil {
		return nil, err
	}
	return gw.target.StateListMiners(ctx, tsk)
}

func (gw *Node) StateLookupID(ctx context.Context, addr address.Address, tsk types.TipSetKey) (address.Address, error) {
	if err := gw.limit(ctx, stateRateLimitTokens); err != nil {
		return address.Address{}, err
	}
	if err := gw.checkTipsetKey(ctx, tsk); err != nil {
		return address.Undef, err
	}
	return gw.target.StateLookupID(ctx, addr, tsk)
}

func (gw *Node) StateMarketBalance(ctx context.Context, addr address.Address, tsk types.TipSetKey) (api.MarketBalance, error) {
	if err := gw.limit(ctx, stateRateLimitTokens); err != nil {
		return api.MarketBalance{}, err
	}
	if err := gw.checkTipsetKey(ctx, tsk); err != nil {
		return api.MarketBalance{}, err
	}
	return gw.target.StateMarketBalance(ctx, addr, tsk)
}

func (gw *Node) StateMarketStorageDeal(ctx context.Context, dealId abi.DealID, tsk types.TipSetKey) (*api.MarketDeal, error) {
	if err := gw.limit(ctx, stateRateLimitTokens); err != nil {
		return nil, err
	}
	if err := gw.checkTipsetKey(ctx, tsk); err != nil {
		return nil, err
	}
	return gw.target.StateMarketStorageDeal(ctx, dealId, tsk)
}

func (gw *Node) StateNetworkVersion(ctx context.Context, tsk types.TipSetKey) (network.Version, error) {
	if err := gw.limit(ctx, stateRateLimitTokens); err != nil {
		return network.VersionMax, err
	}
	if err := gw.checkTipsetKey(ctx, tsk); err != nil {
		return network.VersionMax, err
	}
	return gw.target.StateNetworkVersion(ctx, tsk)
}

func (gw *Node) StateSearchMsg(ctx context.Context, from types.TipSetKey, msg cid.Cid, limit abi.ChainEpoch, allowReplaced bool) (*api.MsgLookup, error) {
	if err := gw.limit(ctx, stateRateLimitTokens); err != nil {
		return nil, err
	}
	if limit == api.LookbackNoLimit {
		limit = gw.stateWaitLookbackLimit
	}
	if gw.stateWaitLookbackLimit != api.LookbackNoLimit && limit > gw.stateWaitLookbackLimit {
		limit = gw.stateWaitLookbackLimit
	}
	if err := gw.checkTipsetKey(ctx, from); err != nil {
		return nil, err
	}
	return gw.target.StateSearchMsg(ctx, from, msg, limit, allowReplaced)
}

func (gw *Node) StateWaitMsg(ctx context.Context, msg cid.Cid, confidence uint64, limit abi.ChainEpoch, allowReplaced bool) (*api.MsgLookup, error) {
	if err := gw.limit(ctx, stateRateLimitTokens); err != nil {
		return nil, err
	}
	if limit == api.LookbackNoLimit {
		limit = gw.stateWaitLookbackLimit
	}
	if gw.stateWaitLookbackLimit != api.LookbackNoLimit && limit > gw.stateWaitLookbackLimit {
		limit = gw.stateWaitLookbackLimit
	}
	return gw.target.StateWaitMsg(ctx, msg, confidence, limit, allowReplaced)
}

func (gw *Node) StateReadState(ctx context.Context, actor address.Address, tsk types.TipSetKey) (*api.ActorState, error) {
	if err := gw.limit(ctx, stateRateLimitTokens); err != nil {
		return nil, err
	}
	if err := gw.checkTipsetKey(ctx, tsk); err != nil {
		return nil, err
	}
	return gw.target.StateReadState(ctx, actor, tsk)
}

func (gw *Node) StateMinerPower(ctx context.Context, m address.Address, tsk types.TipSetKey) (*api.MinerPower, error) {
	if err := gw.limit(ctx, stateRateLimitTokens); err != nil {
		return nil, err
	}
	if err := gw.checkTipsetKey(ctx, tsk); err != nil {
		return nil, err
	}
	return gw.target.StateMinerPower(ctx, m, tsk)
}

func (gw *Node) StateMinerFaults(ctx context.Context, m address.Address, tsk types.TipSetKey) (bitfield.BitField, error) {
	if err := gw.limit(ctx, stateRateLimitTokens); err != nil {
		return bitfield.BitField{}, err
	}
	if err := gw.checkTipsetKey(ctx, tsk); err != nil {
		return bitfield.BitField{}, err
	}
	return gw.target.StateMinerFaults(ctx, m, tsk)
}

func (gw *Node) StateMinerRecoveries(ctx context.Context, m address.Address, tsk types.TipSetKey) (bitfield.BitField, error) {
	if err := gw.limit(ctx, stateRateLimitTokens); err != nil {
		return bitfield.BitField{}, err
	}
	if err := gw.checkTipsetKey(ctx, tsk); err != nil {
		return bitfield.BitField{}, err
	}
	return gw.target.StateMinerRecoveries(ctx, m, tsk)
}

<<<<<<< HEAD
func (gw *Node) StateMinerInfo(ctx context.Context, m address.Address, tsk types.TipSetKey) (miner.MinerInfo, error) {
	if err := gw.limit(ctx, stateRateLimitTokens); err != nil {
		return miner.MinerInfo{}, err
	}
=======
func (gw *Node) StateMinerInfo(ctx context.Context, m address.Address, tsk types.TipSetKey) (api.MinerInfo, error) {
>>>>>>> e79c2eaa
	if err := gw.checkTipsetKey(ctx, tsk); err != nil {
		return api.MinerInfo{}, err
	}
	return gw.target.StateMinerInfo(ctx, m, tsk)
}

func (gw *Node) StateMinerDeadlines(ctx context.Context, m address.Address, tsk types.TipSetKey) ([]api.Deadline, error) {
	if err := gw.limit(ctx, stateRateLimitTokens); err != nil {
		return nil, err
	}
	if err := gw.checkTipsetKey(ctx, tsk); err != nil {
		return nil, err
	}
	return gw.target.StateMinerDeadlines(ctx, m, tsk)
}

func (gw *Node) StateMinerAvailableBalance(ctx context.Context, m address.Address, tsk types.TipSetKey) (types.BigInt, error) {
	if err := gw.limit(ctx, stateRateLimitTokens); err != nil {
		return types.BigInt{}, err
	}
	if err := gw.checkTipsetKey(ctx, tsk); err != nil {
		return types.BigInt{}, err
	}
	return gw.target.StateMinerAvailableBalance(ctx, m, tsk)
}

func (gw *Node) StateMinerProvingDeadline(ctx context.Context, m address.Address, tsk types.TipSetKey) (*dline.Info, error) {
	if err := gw.limit(ctx, stateRateLimitTokens); err != nil {
		return nil, err
	}
	if err := gw.checkTipsetKey(ctx, tsk); err != nil {
		return nil, err
	}
	return gw.target.StateMinerProvingDeadline(ctx, m, tsk)
}

func (gw *Node) StateCirculatingSupply(ctx context.Context, tsk types.TipSetKey) (abi.TokenAmount, error) {
	if err := gw.limit(ctx, stateRateLimitTokens); err != nil {
		return abi.TokenAmount{}, err
	}
	if err := gw.checkTipsetKey(ctx, tsk); err != nil {
		return abi.TokenAmount{}, err
	}
	return gw.target.StateCirculatingSupply(ctx, tsk)
}

func (gw *Node) StateSectorGetInfo(ctx context.Context, maddr address.Address, n abi.SectorNumber, tsk types.TipSetKey) (*miner.SectorOnChainInfo, error) {
	if err := gw.limit(ctx, stateRateLimitTokens); err != nil {
		return nil, err
	}
	if err := gw.checkTipsetKey(ctx, tsk); err != nil {
		return nil, err
	}
	return gw.target.StateSectorGetInfo(ctx, maddr, n, tsk)
}

func (gw *Node) StateVerifiedClientStatus(ctx context.Context, addr address.Address, tsk types.TipSetKey) (*abi.StoragePower, error) {
	if err := gw.limit(ctx, stateRateLimitTokens); err != nil {
		return nil, err
	}
	if err := gw.checkTipsetKey(ctx, tsk); err != nil {
		return nil, err
	}
	return gw.target.StateVerifiedClientStatus(ctx, addr, tsk)
}

func (gw *Node) StateVMCirculatingSupplyInternal(ctx context.Context, tsk types.TipSetKey) (api.CirculatingSupply, error) {
	if err := gw.limit(ctx, stateRateLimitTokens); err != nil {
		return api.CirculatingSupply{}, err
	}
	if err := gw.checkTipsetKey(ctx, tsk); err != nil {
		return api.CirculatingSupply{}, err
	}
	return gw.target.StateVMCirculatingSupplyInternal(ctx, tsk)
}

func (gw *Node) WalletVerify(ctx context.Context, k address.Address, msg []byte, sig *crypto.Signature) (bool, error) {
	if err := gw.limit(ctx, stateRateLimitTokens); err != nil {
		return false, err
	}
	return sigs.Verify(sig, k, msg) == nil, nil
}

func (gw *Node) WalletBalance(ctx context.Context, k address.Address) (types.BigInt, error) {
	if err := gw.limit(ctx, stateRateLimitTokens); err != nil {
		return types.BigInt{}, err
	}
	return gw.target.WalletBalance(ctx, k)
}<|MERGE_RESOLUTION|>--- conflicted
+++ resolved
@@ -542,14 +542,10 @@
 	return gw.target.StateMinerRecoveries(ctx, m, tsk)
 }
 
-<<<<<<< HEAD
-func (gw *Node) StateMinerInfo(ctx context.Context, m address.Address, tsk types.TipSetKey) (miner.MinerInfo, error) {
-	if err := gw.limit(ctx, stateRateLimitTokens); err != nil {
-		return miner.MinerInfo{}, err
-	}
-=======
 func (gw *Node) StateMinerInfo(ctx context.Context, m address.Address, tsk types.TipSetKey) (api.MinerInfo, error) {
->>>>>>> e79c2eaa
+	if err := gw.limit(ctx, stateRateLimitTokens); err != nil {
+		return api.MinerInfo{}, err
+	}
 	if err := gw.checkTipsetKey(ctx, tsk); err != nil {
 		return api.MinerInfo{}, err
 	}
